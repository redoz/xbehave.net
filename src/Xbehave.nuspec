<?xml version="1.0"?>
<package>
  <metadata>
    <id>Xbehave</id>
    <version>0.0.0</version>
    <title>Xbehave</title>
    <authors>Adam Ralph, xBehave.net contributors</authors>
    <description>An xUnit.net extension for describing your tests using natural language.

Installing this package installs Xbehave.Core and xunit.</description>
    <language>en-US</language>
    <projectUrl>http://xbehave.github.io/</projectUrl>
    <iconUrl>https://raw.github.com/xbehave/xbehave.net/master/assets/xbehave_128x128.png</iconUrl>
    <licenseUrl>https://github.com/xbehave/xbehave.net/blob/master/LICENSE</licenseUrl>
    <releaseNotes>https://github.com/xbehave/xbehave.net/releases</releaseNotes>
    <copyright>Copyright (c) xBehave.net contributors. (xbehave.net@gmail.com)</copyright>
    <tags>xUnit.net BDD test TDD</tags>
    <dependencies>
      <dependency id="Xbehave.Core" version="[99.99.99-dev]" />
<<<<<<< HEAD
      <dependency id="xunit" version="[2.4.0-beta.1.build3958, 2.5)" />
=======
      <dependency id="xunit" version="[2.3.0, 2.4)" />
      <dependency id="xunit.analyzers" version="0.9.0" />
>>>>>>> 95e9df98
    </dependencies>
  </metadata>
  <files />
</package>
<|MERGE_RESOLUTION|>--- conflicted
+++ resolved
@@ -1,29 +1,25 @@
-<?xml version="1.0"?>
-<package>
-  <metadata>
-    <id>Xbehave</id>
-    <version>0.0.0</version>
-    <title>Xbehave</title>
-    <authors>Adam Ralph, xBehave.net contributors</authors>
-    <description>An xUnit.net extension for describing your tests using natural language.
-
-Installing this package installs Xbehave.Core and xunit.</description>
-    <language>en-US</language>
-    <projectUrl>http://xbehave.github.io/</projectUrl>
-    <iconUrl>https://raw.github.com/xbehave/xbehave.net/master/assets/xbehave_128x128.png</iconUrl>
-    <licenseUrl>https://github.com/xbehave/xbehave.net/blob/master/LICENSE</licenseUrl>
-    <releaseNotes>https://github.com/xbehave/xbehave.net/releases</releaseNotes>
-    <copyright>Copyright (c) xBehave.net contributors. (xbehave.net@gmail.com)</copyright>
-    <tags>xUnit.net BDD test TDD</tags>
-    <dependencies>
-      <dependency id="Xbehave.Core" version="[99.99.99-dev]" />
-<<<<<<< HEAD
-      <dependency id="xunit" version="[2.4.0-beta.1.build3958, 2.5)" />
-=======
-      <dependency id="xunit" version="[2.3.0, 2.4)" />
-      <dependency id="xunit.analyzers" version="0.9.0" />
->>>>>>> 95e9df98
-    </dependencies>
-  </metadata>
-  <files />
-</package>
+<?xml version="1.0"?>
+<package>
+  <metadata>
+    <id>Xbehave</id>
+    <version>0.0.0</version>
+    <title>Xbehave</title>
+    <authors>Adam Ralph, xBehave.net contributors</authors>
+    <description>An xUnit.net extension for describing your tests using natural language.
+
+Installing this package installs Xbehave.Core and xunit.</description>
+    <language>en-US</language>
+    <projectUrl>http://xbehave.github.io/</projectUrl>
+    <iconUrl>https://raw.github.com/xbehave/xbehave.net/master/assets/xbehave_128x128.png</iconUrl>
+    <licenseUrl>https://github.com/xbehave/xbehave.net/blob/master/LICENSE</licenseUrl>
+    <releaseNotes>https://github.com/xbehave/xbehave.net/releases</releaseNotes>
+    <copyright>Copyright (c) xBehave.net contributors. (xbehave.net@gmail.com)</copyright>
+    <tags>xUnit.net BDD test TDD</tags>
+    <dependencies>
+      <dependency id="Xbehave.Core" version="[99.99.99-dev]" />
+      <dependency id="xunit" version="[2.4.0-beta.1.build3958, 2.5)" />
+      <dependency id="xunit.analyzers" version="0.9.0" />
+    </dependencies>
+  </metadata>
+  <files />
+</package>